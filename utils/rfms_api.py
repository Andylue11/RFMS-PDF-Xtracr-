--- conflicted
+++ resolved
@@ -47,12 +47,9 @@
         Returns:
             bool: True if session is valid, False otherwise
         """
-        # If we have a valid session token and it's not expired, use it
-        if self.session_token and self.session_expiry and datetime.now() < self.session_expiry:
-            self.auth = (self.store_code, self.session_token)
+        # Check if we have a session and it's not expired
+        if self.session_id and self.session_expiry and datetime.now() < self.session_expiry:
             return True
-        
-        # Get a new session
         return self.get_session()
     
     def get_session(self):
@@ -62,66 +59,60 @@
         Returns:
             bool: True if successful, False otherwise
         """
-        endpoint = f"{self.base_url}/v2/Session/Begin"
-        
-<<<<<<< HEAD
+        # Try multiple endpoint formats to find the correct one
+        endpoints = [
+            f"{self.base_url}/v2/session",
+            f"{self.base_url}/api/v2/Session"
+        ]
+        
         # Use username/api_key authentication
         payload = {
             "storeCode": self.store_code,
             "userName": self.username,
             "password": self.api_key
         }
-=======
-        # Use store_code and API key for initial authentication
-        auth = (self.store_code, self.api_key)
->>>>>>> 0d3faf40
-        
-        try:
-            logger.info(f"Getting new session token from {endpoint}")
-            
-            response = requests.post(
-                endpoint, 
-                headers=self.headers, 
-                auth=auth, 
-                timeout=self.timeout
-            )
-            
-            if response.status_code == 200:
-                data = response.json()
-                self.session_token = data.get('sessionToken')
+        
+        headers = {
+            'Content-Type': 'application/json',
+            'Accept': 'application/json'
+        }
+        
+        # Try each endpoint until successful or all fail
+        for endpoint in endpoints:
+            try:
+                logger.info(f"Attempting to connect to RFMS API at {endpoint}")
+                logger.info(f"With credentials: Username: {self.username}, StoreCode: {self.store_code}")
                 
-                if not self.session_token:
-                    logger.error("Session token not found in response")
-                    return False
+                response = requests.post(endpoint, headers=headers, json=payload, timeout=self.timeout)
+                logger.info(f"RFMS API response status: {response.status_code}")
                 
-                # Set session expiry based on returned value
-                if 'sessionExpires' in data:
-                    try:
-                        expiry_str = data.get('sessionExpires')
-                        self.session_expiry = datetime.strptime(expiry_str, "%a, %d %b %Y %H:%M:%S %Z")
-                    except Exception as e:
-                        logger.warning(f"Could not parse session expiry: {str(e)}")
-                        self.session_expiry = datetime.now() + timedelta(minutes=20)
-                else:
-                    self.session_expiry = datetime.now() + timedelta(minutes=20)
-                
-                # Set up auth for future requests
-                self.auth = (self.store_code, self.session_token)
-                
-                logger.info(f"Successfully obtained session token, expires at: {self.session_expiry}")
-                return True
-            
-            else:
-                logger.error(f"Failed to get session token. Status code: {response.status_code}")
-                try:
-                    logger.error(f"Response: {response.json()}")
-                except:
-                    logger.error(f"Response text: {response.text}")
-                return False
-                
-        except Exception as e:
-            logger.error(f"Error getting session token: {str(e)}")
-            return False
+                if response.status_code == 200:
+                    data = response.json()
+                    self.session_id = data.get('sessionId')
+                    
+                    if not self.session_id:
+                        logger.error("Session ID not found in response")
+                        continue
+                    
+                    # Set session expiry to 1 hour from now
+                    self.session_expiry = datetime.now() + timedelta(hours=1)
+                    
+                    # Update headers with session ID
+                    self.headers['Session-ID'] = self.session_id
+                    
+                    logger.info(f"Successfully obtained RFMS API session: {self.session_id}")
+                    return True
+            
+            except Timeout:
+                logger.error(f"Timeout connecting to RFMS API at {endpoint}")
+            except ConnectionError:
+                logger.error(f"Connection error connecting to RFMS API at {endpoint}")
+            except Exception as e:
+                logger.error(f"Error getting RFMS API session from {endpoint}: {str(e)}")
+        
+        # All endpoints failed
+        logger.error("All session endpoints failed")
+        return False
     
     def execute_request(self, method, url, payload=None, retry_count=0):
         """
@@ -141,18 +132,18 @@
         """
         if not self.ensure_session():
             raise Exception("Failed to establish RFMS API session")
-        
+        auth = (self.store_code, self.session_token)
         try:
             logger.debug(f"Executing {method} request to {url}")
             
             if method.upper() == 'GET':
-                response = requests.get(url, headers=self.headers, auth=self.auth, timeout=self.timeout)
+                response = requests.get(url, headers=self.headers, timeout=self.timeout)
             elif method.upper() == 'POST':
-                response = requests.post(url, headers=self.headers, json=payload, auth=self.auth, timeout=self.timeout)
+                response = requests.post(url, headers=self.headers, json=payload, timeout=self.timeout)
             elif method.upper() == 'PUT':
-                response = requests.put(url, headers=self.headers, json=payload, auth=self.auth, timeout=self.timeout)
+                response = requests.put(url, headers=self.headers, json=payload, timeout=self.timeout)
             elif method.upper() == 'DELETE':
-                response = requests.delete(url, headers=self.headers, auth=self.auth, timeout=self.timeout)
+                response = requests.delete(url, headers=self.headers, timeout=self.timeout)
             else:
                 raise ValueError(f"Unsupported HTTP method: {method}")
             
@@ -209,17 +200,12 @@
             
             response = requests.post(
                 url, 
-<<<<<<< HEAD
                 headers=self.headers, 
                 json={
                     "storeCode": self.store_code,
                     "userName": self.username,
                     "password": self.api_key
                 },
-=======
-                headers=headers,
-                auth=auth,
->>>>>>> 0d3faf40
                 timeout=self.timeout
             )
             
@@ -327,25 +313,10 @@
                 # Format the customer data according to the API response structure
                 formatted_customer = {
                     'id': customer.get('customerId', ''),
-                    'customer_source_id': customer.get('customerId', ''),
-                    'name': f"{customer.get('customerAddress', {}).get('firstName', '')} {customer.get('customerAddress', {}).get('lastName', '')}".strip(),
-                    'first_name': customer.get('customerAddress', {}).get('firstName', ''),
-                    'last_name': customer.get('customerAddress', {}).get('lastName', ''),
-                    'business_name': customer.get('customerAddress', {}).get('businessName', ''),
-                    'address1': customer.get('customerAddress', {}).get('address1', ''),
-                    'address2': customer.get('customerAddress', {}).get('address2', ''),
-                    'city': customer.get('customerAddress', {}).get('city', ''),
-                    'state': customer.get('customerAddress', {}).get('state', ''),
-                    'zip_code': customer.get('customerAddress', {}).get('postalCode', ''),
-                    'phone': customer.get('phone1', ''),
-                    'email': customer.get('email', ''),
-                    'customer_type': customer.get('customerType', ''),
-                    'tax_status': customer.get('taxStatus', ''),
-                    'tax_method': customer.get('taxMethod', ''),
-                    'preferred_salesperson1': customer.get('preferredSalesperson1', ''),
-                    'preferred_salesperson2': customer.get('preferredSalesperson2', ''),
-                    'store_number': customer.get('storeNumber', ''),
-                    'internal_notes': customer.get('notes', '')
+                    'name': customer.get('name', ''),
+                    'address': f"{customer.get('address1', '')}, {customer.get('city', '')}, {customer.get('state', '')} {customer.get('postalCode', '')}",
+                    'phone': customer.get('phone', ''),
+                    'email': customer.get('email', '')
                 }
                 return [formatted_customer]
             
@@ -454,53 +425,8 @@
                 return None
                 
         except Exception as e:
-            logger.error(f"Error getting customer: {str(e)}")
-            return None
-    
-    def _format_customer(self, customer):
-        """
-        Format a single customer object from the API response.
-        
-        Args:
-            customer (dict): Raw customer data from API
-            
-        Returns:
-            dict: Formatted customer object
-        """
-        return {
-            'id': customer.get('customerId', ''),
-            'customer_source_id': customer.get('customerId', ''),
-            'name': f"{customer.get('customerAddress', {}).get('firstName', '')} {customer.get('customerAddress', {}).get('lastName', '')}".strip(),
-            'first_name': customer.get('customerAddress', {}).get('firstName', ''),
-            'last_name': customer.get('customerAddress', {}).get('lastName', ''),
-            'business_name': customer.get('customerAddress', {}).get('businessName', ''),
-            'address1': customer.get('customerAddress', {}).get('address1', ''),
-            'address2': customer.get('customerAddress', {}).get('address2', ''),
-            'city': customer.get('customerAddress', {}).get('city', ''),
-            'state': customer.get('customerAddress', {}).get('state', ''),
-            'zip_code': customer.get('customerAddress', {}).get('postalCode', ''),
-            'phone': customer.get('phone1', ''),
-            'email': customer.get('email', ''),
-            'customer_type': customer.get('customerType', ''),
-            'tax_status': customer.get('taxStatus', ''),
-            'tax_method': customer.get('taxMethod', ''),
-            'preferred_salesperson1': customer.get('preferredSalesperson1', ''),
-            'preferred_salesperson2': customer.get('preferredSalesperson2', ''),
-            'store_number': customer.get('storeNumber', '1'),  # Default to store 1
-            'internal_notes': customer.get('notes', ''),
-            'ship_to': {
-                'name': f"{customer.get('shipToAddress', {}).get('firstName', '')} {customer.get('shipToAddress', {}).get('lastName', '')}".strip(),
-                'first_name': customer.get('shipToAddress', {}).get('firstName', ''),
-                'last_name': customer.get('shipToAddress', {}).get('lastName', ''),
-                'business_name': customer.get('shipToAddress', {}).get('businessName', ''),
-                'address1': customer.get('shipToAddress', {}).get('address1', ''),
-                'address2': customer.get('shipToAddress', {}).get('address2', ''),
-                'city': customer.get('shipToAddress', {}).get('city', ''),
-                'state': customer.get('shipToAddress', {}).get('state', ''),
-                'zip_code': customer.get('shipToAddress', {}).get('postalCode', ''),
-                'county': customer.get('shipToAddress', {}).get('county', '')
-            }
-        }
+            logger.error(f"Error getting customer {customer_id}: {str(e)}")
+            raise Exception(f"Error getting customer {customer_id}: {str(e)}")
     
     def create_customer(self, customer_data):
         """
